import os
import sys
import time
import logging 
import argparse
import h5py
import numpy as np
from tqdm import tqdm
from concurrent.futures import ProcessPoolExecutor, as_completed
from sklearn.decomposition import IncrementalPCA
from memory_profiler import profile
import gc
import pandas as pd

# Append the parent directory to sys.path to import modules from src
sys.path.append(os.path.abspath(os.path.join(os.path.dirname(__file__), '..')))

# Import configurations and modules
from config import (DATA_FILE_PATH, OUTPUT_FILE_PATH, CHUNKSIZE, PCA_N_COMPONENTS,
                    LOGGING_LEVEL, LOGGING_FORMAT, LOG_FILE_PATH, N_JOBS, STEPS_LIST)
from src.data_handler import DataHandler
from src.fingerprint_calculator import FingerprintCalculator
from src.output_generator import OutputGenerator 
from src.dimensionality_reducer import DimensionalityReducer, get_percentiles

def parse_arguments():
    parser = argparse.ArgumentParser(description="Process fingerprints with flexible options.")
    
    # Optional arguments to override config settings
    parser.add_argument('--data-file', type=str, default=DATA_FILE_PATH, help="Input data file path.")
    parser.add_argument('--output-dir', type=str, default=OUTPUT_FILE_PATH, help="Output data directory.")
    parser.add_argument('--chunksize', type=int, default=CHUNKSIZE, help="Chunk size for loading data.")
    parser.add_argument('--pca-components', type=int, default=PCA_N_COMPONENTS, help="Number of PCA components.")
    parser.add_argument('--log-level', type=str, default=LOGGING_LEVEL,
                        choices=['DEBUG', 'INFO', 'WARNING', 'ERROR', 'CRITICAL'], help="Logging verbosity level.")
    parser.add_argument('--n-jobs', type=int, default=N_JOBS, help="Number of CPU cores to use.")
    parser.add_argument('--resume', type=int, default=0, help="Resume from a specific chunk.")
    parser.add_argument('--load', type=int, default=0, choices=[0, 1],
                        help="Set to 1 for faster processing (fitting entire data into memory), or 0 for lower memory usage (one chunk at a timer). Default is 1.")
    parser.add_argument('--fit', type=int, default=0, choices=[0, 1], 
                        help="Set 1 to perform the fitting of coordinates within the range defined by the percentiles 0.01 and 99.99. Default is 0. Should only be used for small datasets as it increases computational time")
    parser.add_argument('--log', type=bool, default=False, help="Saving logs to output.log file. Default False")
    return parser.parse_args()

def setup_logging(log_level, log_output):
    if log_output == True:

        logging.basicConfig(level=getattr(logging, log_level.upper()), format=LOGGING_FORMAT, filename=LOG_FILE_PATH) # saving logs to file
    
    else: 
        logging.basicConfig(level=getattr(logging, log_level.upper()), format=LOGGING_FORMAT, stream=sys.stderr)  # Direct logs to stderr (console)
    
    logging.info("Logging initialized")


def main() -> None:
    args = parse_arguments()

    # Set up logging based on the parsed arguments or config defaults
    setup_logging(args.log_level, args.log)
    
    logging.info(f"Processing file: {args.data_file}")
    logging.info(f"Output directory: {args.output_dir}")
    logging.info(f"Chunk size: {args.chunksize}")
    logging.info(f"Number of PCA components: {args.pca_components}")
    logging.info(f"Using {args.n_jobs} CPU cores")
    logging.info(f"Load mode: {'High memory usage (fast)' if args.load == 1 else 'Low memory usage (slow)'}")
    
    assert args.pca_components == len(STEPS_LIST), "STEPS_LIST should be same lenght as number of PCA_COMPONENTS" 

    # Initialize classes
    data_handler = DataHandler(args.data_file, args.chunksize)
    output_gen = OutputGenerator()
    fp_calculator = FingerprintCalculator()
    dim_reducer = DimensionalityReducer()
       
    # Load data in chunks
    data_chunks, total_chunks = data_handler.load_data()

    # Process chunks with tqdm progress bar
    start = time.time()

    # Process chunks in parallel using ProcessPoolExecutor
<<<<<<< HEAD
    with ProcessPoolExecutor(max_workers=args.n_jobs) as executor:
        futures = []
        for idx, chunk in enumerate(tqdm(data_chunks, total=total_chunks, desc="Loading chunks and calculating fingerprints")):
            # Resume from a specific chunk if needed
            if idx < args.resume:
                continue
            futures.append(executor.submit(process_chunk, idx, chunk, data_handler, fp_calculator, args.output_dir))

        # Wait for all futures to complete with error handling
        for future in tqdm(as_completed(futures), total=len(futures), desc="Processing chunks"):
            try:
                future.result()  # Raises any exceptions from the workers
            except Exception as e:
                logging.error(f"Error in parallel processing: {e}", exc_info=True)

    end = time.time()
    logging.info(f"Preprocessing of data took: {(end - start)/60:.2f} minutes")
=======
    if args.load == 1:
        """
        This will process all chunks in parallel. It ensures fast fingerprint calculation at the cost of loading all data into memory
        Use only if the whole dataset fits into memory. Otherwise, use sequential chunk calculation
        """
        with ProcessPoolExecutor(max_workers=args.n_jobs) as executor:
            futures = []
            for idx, chunk in enumerate(tqdm(data_chunks, total=total_chunks, desc="Loading chunks")):
                # Resume from a specific chunk if needed
                if idx < args.resume:
                    continue
                futures.append(executor.submit(data_handler.process_chunk, idx, chunk, data_handler, fp_calculator, args.output_dir))
                del idx, chunk
            # Wait for all futures to complete with error handling

            for future in tqdm(as_completed(futures), total=len(futures), desc="Calculating fingerprints for all chunks"):
                try:
                    future.result()  # Raises any exceptions from the workers
                except Exception as e:
                    logging.error(f"Error in parallel processing: {e}", exc_info=True)

        # Ensure all process have completed before moving on with Loading Fingerprints and iPCA partial fitting
        executor.shutdown(wait=True)
>>>>>>> 5ac32ff5

    if args.load == 0:
       """
       This will instead process each chunk at a time to ensure that the entire dataset is not loaded into memory
       You can use higher chunksize in this method
       """
       for idx, chunk in enumerate(tqdm(data_chunks, total= total_chunks, desc=f"Loading chunk and calculating its fingerprints")):
           data_handler.process_chunk(idx, chunk, fp_calculator, args.output_dir)
           del idx, chunk

    end = time.time()    
    logging.info(f"Preprocessing of data took: {(end - start)/60:.2f} minutes")
 
    ipca = IncrementalPCA(n_components=args.pca_components)  # Dimensions to reduce to

    # Incremental PCA fitting
    for idx in tqdm(range(args.resume, total_chunks), desc="Loading Fingerprints and iPCA partial fitting"):
        try:
            fp_chunk_path = os.path.join(args.output_dir, f'batch_parquet/fingerprints_chunk_{idx}.parquet')
            df_fingerprints = pd.read_parquet(fp_chunk_path, engine="pyarrow")
            
            data = df_fingerprints.drop(columns=['smiles']).values
            ipca.partial_fit(data)

<<<<<<< HEAD
            ipca.partial_fit(fingerprints)

            del fingerprints
=======
            del df_fingerprints, data
            gc.collect()
>>>>>>> 5ac32ff5

        except Exception as e:
            logging.error(f"Error during PCA fitting for chunk {idx}: {e}", exc_info=True)

    # Transform Data and Save results
    logging.info("Performing Dimensionality Reduction...")

    for idx in tqdm(range(args.resume, total_chunks), desc='iPCA transform and saving results'):
        try:
            # Load fingerprint
            fp_chunk_path = os.path.join(args.output_dir, f'batch_parquet/fingerprints_chunk_{idx}.parquet')
            df_fingerprints  =  pd.read_parquet(fp_chunk_path)
            features = []
            coordinates = ipca.transform(df_fingerprints.drop(columns=['smiles']).values)  # -> np.array shape (chunk_size, n_pca_comp)

            # Output coordinates into a parquet file.
            output_gen.batch_to_one_parquet(coordinates,df_fingerprints['smiles'].to_list(), features, args.output_dir)

            if args.fit == 1:
               digest_methods = dim_reducer.digest_generator(args.pca_components)

               for i in range(len(digest_methods)):
                    digest_methods[i].batch_update(coordinates[:, i])

            # Free memory space
            del df_fingerprints, coordinates, features 
            os.remove(fp_chunk_path) 

        except Exception as e:
            logging.error(f"Error during data transformation for chunk {idx}: {e}", exc_info=True)


    # Get Percentiles 
    if args.fit == 1:
        try:
            percentiles = get_percentiles(digest_methods, STEPS_LIST)
            print(percentiles)

        except Exception as e:
            logging.error(f"Error calculating percentiles: {e}", exc_info=True)
            # Use default percentiles if calculation fails?

         # Map PCA coordinates 
        output_gen.steps = [32, 32, 32]  # Number of steps to be taken on each dimension
        start = time.time()

        logging.info('Fitting coordinates to cube')
        try:
             for output_file in os.listdir(os.path.join(args.output_dir, 'output')):
                 output_gen.fit_coord_multidimensional(output_file, percentiles)

        except Exception as e:
             logging.error(f"Error fitting coordinates to cube: {e}", exc_info=True)

        end = time.time()
        logging.info(f'Total time fitting coordinates: {(end - start)/60:.2f} minutes')

        
if __name__ == '__main__':
    start_time = time.time() 
    main() 
    end_time = time.time()
    logging.info(f"Total execution time: {(end_time - start_time)/60:.2f} minutes")<|MERGE_RESOLUTION|>--- conflicted
+++ resolved
@@ -81,25 +81,6 @@
     start = time.time()
 
     # Process chunks in parallel using ProcessPoolExecutor
-<<<<<<< HEAD
-    with ProcessPoolExecutor(max_workers=args.n_jobs) as executor:
-        futures = []
-        for idx, chunk in enumerate(tqdm(data_chunks, total=total_chunks, desc="Loading chunks and calculating fingerprints")):
-            # Resume from a specific chunk if needed
-            if idx < args.resume:
-                continue
-            futures.append(executor.submit(process_chunk, idx, chunk, data_handler, fp_calculator, args.output_dir))
-
-        # Wait for all futures to complete with error handling
-        for future in tqdm(as_completed(futures), total=len(futures), desc="Processing chunks"):
-            try:
-                future.result()  # Raises any exceptions from the workers
-            except Exception as e:
-                logging.error(f"Error in parallel processing: {e}", exc_info=True)
-
-    end = time.time()
-    logging.info(f"Preprocessing of data took: {(end - start)/60:.2f} minutes")
-=======
     if args.load == 1:
         """
         This will process all chunks in parallel. It ensures fast fingerprint calculation at the cost of loading all data into memory
@@ -123,7 +104,6 @@
 
         # Ensure all process have completed before moving on with Loading Fingerprints and iPCA partial fitting
         executor.shutdown(wait=True)
->>>>>>> 5ac32ff5
 
     if args.load == 0:
        """
@@ -148,14 +128,8 @@
             data = df_fingerprints.drop(columns=['smiles']).values
             ipca.partial_fit(data)
 
-<<<<<<< HEAD
-            ipca.partial_fit(fingerprints)
-
-            del fingerprints
-=======
             del df_fingerprints, data
             gc.collect()
->>>>>>> 5ac32ff5
 
         except Exception as e:
             logging.error(f"Error during PCA fitting for chunk {idx}: {e}", exc_info=True)
